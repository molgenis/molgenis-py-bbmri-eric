"""
BBMRI interface for Molgenis
"""
from typing import List

import molgenis.bbmri_eric.bbmri_validations as bbmri_validations
import molgenis.bbmri_eric.molgenis_utilities as molgenis_utilities
from molgenis.bbmri_eric import nodes
from molgenis.bbmri_eric.nodes import ExternalNode, Node
from molgenis.client import MolgenisRequestError, Session

# Utility methods, maybe move elsewhere?


def _filter_national_node_data(data: list[dict], node: Node) -> list[dict]:
    """
    Filters data from an entity based on national node code in an Id
    """
    national_node_signature = f":{node.code}_"
    data_from_national_node = [
        row for row in data if national_node_signature in row["id"]
    ]
    return data_from_national_node


class BbmriSession(Session):
    """
    BBMRI Session Class, which extends the molgenis py client Session class
    """

    __PACKAGE = "eu_bbmri_eric_"
    __IMPORT_SEQUENCE = ["persons", "networks", "biobanks", "collections"]
    __TABLES_TO_CACHE = [
        "eu_bbmri_eric_bio_qual_info",
        "eu_bbmri_eric_col_qual_info",
    ]

    def __init__(self, url, **kwargs):

        token = kwargs["token"] if " token" in kwargs else None
        username = kwargs["username"] if "username" in kwargs else None
        password = kwargs["password"] if "password" in kwargs else None

        super().__init__(url, token)
        self.target = url

        if username and password:
            self.login(username=username, password=password)

        self.__combined_entity_cache = {}

    def stage_all_external_nodes(self):
        """
        Stages all data from external nodes in the BBMRI-ERIC directory.
        """
        self.stage_external_nodes(nodes.get_all_external_nodes())

    def stage_external_nodes(self, external_nodes: List[ExternalNode]):
        """
        Stages all data from the provided external nodes in the BBMRI-ERIC directory.
        """
        for node in external_nodes:
            self.__delete_national_node_own_entity_data(node)
            print("\n")

            try:
                self.__import_national_node_to_own_entity(node)
                print("\n")
            except ValueError as exception:  # rollback?
                raise exception

    def publish_all_nodes(self):
        """
        Publishes data from all nodes to the production tables.
        """
        self.publish_nodes(nodes.get_all_nodes())

    def publish_nodes(self, national_nodes: List[Node]):
        """
        Publishes data from the provided nodes to the production tables.
        """
        self.__prepare_deletion_of_node_data()

        try:

            for entity_name in reversed(self.__IMPORT_SEQUENCE):
                for node in national_nodes:
                    self.__delete_national_node_data_from_eric_entity(
                        node=node, entity_name=entity_name
                    )

            for import_entity_name in self.__IMPORT_SEQUENCE:
                print("\n")
                for node in national_nodes:
                    self.__import_national_node_to_eric_entity(
                        node=node,
                        entity_name=import_entity_name,
                    )
                    print("\n")
        finally:
            self.__replace_global_entities()

    def __get_qualified_entity_name(self, entity_name: str, node: Node = None) -> str:
        """
        Method to create a correct name for an entity.
        """
        if node:
            return f"{self.__PACKAGE}{node.code}_{entity_name}"
        else:
            return f"{self.__PACKAGE}{entity_name}"

    def __get_data_for_entity(self, entity_name: str, node: Node = None) -> dict:
        """
        Get's data for entity, if national node code is provided, it will fetch data
        from it's own entity
        """
        entity_name = self.__get_qualified_entity_name(
            entity_name=entity_name, node=node
        )

        entity_data = molgenis_utilities.get_all_rows(session=self, entity=entity_name)

        entity_ids = molgenis_utilities.get_all_ids(entity_data)

        return {"data": entity_data, "name": entity_name, "ids": entity_ids}

    def __validate_refs(
        self,
        entity: str,
        entries: list[dict],
        node: Node,
    ) -> list[dict]:
        """
        Checks if any id in an xref or mref is invalid, if so then it omits that row
        """
        references = molgenis_utilities.get_all_references_for_entity(
            session=self, entity=entity
        )
        all_references = references["xref"]
        all_references.extend(references["one_to_many"])

        valid_entries = []

        for entry in entries:
            validations = bbmri_validations.validate_refs_in_entry(
                node=node,
                entry=entry,
                parent_entity=entity,
                possible_entity_references=all_references,
            )

            # check if the refs have been imported
            references_imported = []
            for validation in validations:
                eric_entity = self.__get_qualified_entity_name(
                    validation["entity_reference"]
                )
                try:
                    entry = self.get_by_id(entity=eric_entity, id_=validation["ref_id"])
                    references_imported.append(entry)
                except MolgenisRequestError:
                    break

            # only if all the references from this row are imported
            if len(references_imported) == len(validations):
                valid_entries.append(entry)

        return valid_entries

    def __cache_combined_entity_data(self) -> None:
        """
        Caches data for all bbmri entities, in case of rollback
        """
        for entity in self.__IMPORT_SEQUENCE:
            source_entity = self.__get_qualified_entity_name(entity_name=entity)
            source_data = molgenis_utilities.get_all_rows(
                session=self, entity=source_entity
            )
            source_one_to_manys = molgenis_utilities.get_one_to_manys(
                session=self, entity=source_entity
            )
            uploadable_source = molgenis_utilities.transform_to_molgenis_upload_format(
                data=source_data, one_to_manys=source_one_to_manys
            )

            self.__combined_entity_cache[entity] = uploadable_source

        for global_entity in self.__TABLES_TO_CACHE:
            source_data = molgenis_utilities.get_all_rows(
                session=self, entity=global_entity
            )
            source_one_to_manys = molgenis_utilities.get_one_to_manys(
                session=self, entity=global_entity
            )
            uploadable_source = molgenis_utilities.transform_to_molgenis_upload_format(
                data=source_data, one_to_manys=source_one_to_manys
            )

            self.__combined_entity_cache[global_entity] = uploadable_source

    def __import_national_node_to_own_entity(self, node: ExternalNode):
        """
        Get data from staging area to their own entity on 'self'
        """
        source_session = Session(url=node.url)

<<<<<<< HEAD
        print(f"Importing data for staging area ${node.code} on ${self.target}\n")
=======
        source_session = Session(url=national_node["source"])

        national_node_code = national_node["national_node"]

        print(
            f"Importing data for staging area {national_node_code} on {self.target}\n"
        )
>>>>>>> d277406e

        # imports
        for entity_name in self.__IMPORT_SEQUENCE:
            target_entity = self.__get_qualified_entity_name(
                entity_name=entity_name, node=node
            )
            source_entity = self.__get_qualified_entity_name(entity_name=entity_name)
            source_data = molgenis_utilities.get_all_rows(
                session=source_session, entity=source_entity
            )
            source_one_to_manys = molgenis_utilities.get_one_to_manys(
                session=source_session, entity=source_entity
            )

            # import all the data
            if len(source_data) > 0:
                print("Importing data to", target_entity)
                prepped_source_data = (
                    molgenis_utilities.transform_to_molgenis_upload_format(
                        data=source_data, one_to_manys=source_one_to_manys
                    )
                )
            try:
                molgenis_utilities.bulk_add_all(
                    session=self, entity=target_entity, data=prepped_source_data
                )
            except MolgenisRequestError as exception:
                raise ValueError(exception)

    # import contents from a national node entity to the eric entity (combined table)
    def __import_national_node_to_eric_entity(self, node: Node, entity_name):
        """
        Import all national node data into the combined eric entities
        """

<<<<<<< HEAD
        print(f"Importing data for ${node.code} on ${self.target}\n")
=======
        print(f"Importing data for {national_node_code} on {self.target}\n")
>>>>>>> d277406e

        source = self.__get_data_for_entity(entity_name=entity_name, node=node)
        target = self.__get_data_for_entity(entity_name)

        valid_ids = [
            source_id
            for source_id in source["ids"]
            if bbmri_validations.validate_bbmri_id(
                entity=entity_name, node=node, bbmri_id=source_id
            )
        ]

        # check for target ids because there could be eric
        # leftovers from the national node in the table.
        valid_entries = [
            valid_data
            for valid_data in source["data"]
            if valid_data["id"] in valid_ids and valid_data["id"] not in target["ids"]
        ]

        # check the ids per entity if they exist
        # > molgenis_utilities.get_all_ref_ids_by_entity

<<<<<<< HEAD
        # validate the references
        valid_source = self.__validate_refs(
            entity=source["name"],
            entries=valid_entries,
            node=node,
        )

        print(len(valid_source), "valid rows found after reference check")

        if len(valid_source) > 0:
=======
        if len(valid_entries) > 0:
>>>>>>> d277406e

            source_references = molgenis_utilities.get_all_references_for_entity(
                session=self, entity=source["name"]
            )

            print("Importing data to", target["name"])
            prepped_source_data = (
                molgenis_utilities.transform_to_molgenis_upload_format(
                    data=valid_entries, one_to_manys=source_references["one_to_many"]
                )
            )

            try:
                molgenis_utilities.bulk_add_all(
                    session=self, entity=target["name"], data=prepped_source_data
                )
                print(
                    f"Imported: {len(prepped_source_data)} rows to {target['name']}"
                    f"out of {len(source['ids'])}"
                )
            except ValueError as exception:  # rollback
                print("\n")
                print("---" * 10)
                print("Failed to import, following error occurred:", exception)
                print("---" * 10)

                cached_data = self.__combined_entity_cache[entity_name]
                original_data = _filter_national_node_data(data=cached_data, node=node)
                ids_to_revert = molgenis_utilities.get_all_ids(data=prepped_source_data)

                if len(ids_to_revert) > 0:
                    molgenis_utilities.remove_rows(
                        session=self, entity=target["name"], ids=ids_to_revert
                    )

                if len(original_data) > 0:
                    molgenis_utilities.bulk_add_all(
                        session=self, entity=target["name"], data=original_data
                    )
                    print(
<<<<<<< HEAD
                        f"Rolled back ${target['name']} with previous data for "
                        f"${node.code}"
=======
                        f"Rolled back {target['name']} with previous data for "
                        f"{national_node_code}"
>>>>>>> d277406e
                    )

    def __delete_national_node_own_entity_data(self, node: ExternalNode):
        """
        Delete data before import from national node entity
        """
<<<<<<< HEAD
        print(f"Deleting data for staging area ${node.code} on ${self.target}")
=======
        if national_node not in self.national_nodes:
            self.national_nodes.append(national_node)

        national_node_code = national_node["national_node"]

        print(f"Deleting data for staging area {national_node_code} on {self.target}")
>>>>>>> d277406e

        previous_ids_per_entity = {}

        for entity_name in reversed(self.__IMPORT_SEQUENCE):
            target_entity = self.__get_qualified_entity_name(
                entity_name=entity_name, node=node
            )
            target_data = molgenis_utilities.get_all_rows(
                session=self, entity=target_entity
            )
            ids = molgenis_utilities.get_all_ids(target_data)
            previous_ids_per_entity[entity_name] = ids

            if len(ids) > 0:
                # delete from node specific
                print("Deleting data in", target_entity)
                try:
                    molgenis_utilities.remove_rows(
                        session=self, entity=target_entity, ids=ids
                    )
                except ValueError as exception:
                    raise exception

        return previous_ids_per_entity

    def __prepare_deletion_of_node_data(self):
        """
        Checks the cache and makes one if not found
        """
        # varify we have it cached, if not start caching
        if not all(
            entity_name in self.__combined_entity_cache
            for entity_name in self.__IMPORT_SEQUENCE
        ):
            self.__cache_combined_entity_data()

        for global_entity in self.__TABLES_TO_CACHE:
            source_data = self.__combined_entity_cache[global_entity]
            source_ids = molgenis_utilities.get_all_ids(source_data)
            molgenis_utilities.remove_rows(
                session=self, entity=global_entity, ids=source_ids
            )

    def __delete_national_node_data_from_eric_entity(self, node: Node, entity_name):
        """
        Surgically delete all national node data from combined entities
        """
        # sanity check
        if entity_name not in self.__combined_entity_cache:
            self.__cache_combined_entity_data()

<<<<<<< HEAD
        print(f"\nRemoving data from the entity: ${entity_name} for: " f"${node.code}")
=======
        print(
            f"\nRemoving data from the entity: {entity_name} for: "
            f"{national_node_code}"
        )
>>>>>>> d277406e
        entity_cached_data = self.__combined_entity_cache[entity_name]
        target_entity = self.__get_qualified_entity_name(entity_name=entity_name)
        national_node_data_for_entity = _filter_national_node_data(
            data=entity_cached_data, node=node
        )
        ids_for_national_node_data = molgenis_utilities.get_all_ids(
            data=national_node_data_for_entity
        )

        if len(ids_for_national_node_data) > 0:
            try:
                molgenis_utilities.remove_rows(
                    session=self,
                    entity=target_entity,
                    ids=ids_for_national_node_data,
                )
                print("Removed:", len(ids_for_national_node_data), "rows")
            except ValueError as exception:
                raise exception
        else:
            print("Nothing to remove for ", target_entity)
            print()

    def __replace_global_entities(self):
        """
        Function to loop over global entities and place back the data
        """
        print("Placing back the global entities")
        for global_entity in self.__TABLES_TO_CACHE:
            source_data = self.__combined_entity_cache[global_entity]
            if len(source_data) > 0:
                molgenis_utilities.bulk_add_all(
                    session=self, entity=global_entity, data=source_data
                )
                print(f"Placed back: {len(source_data)} rows to {global_entity}")
            else:
                print("No rows found to place back")<|MERGE_RESOLUTION|>--- conflicted
+++ resolved
@@ -204,17 +204,7 @@
         """
         source_session = Session(url=node.url)
 
-<<<<<<< HEAD
-        print(f"Importing data for staging area ${node.code} on ${self.target}\n")
-=======
-        source_session = Session(url=national_node["source"])
-
-        national_node_code = national_node["national_node"]
-
-        print(
-            f"Importing data for staging area {national_node_code} on {self.target}\n"
-        )
->>>>>>> d277406e
+        print(f"Importing data for staging area {node.code} on {self.target}\n")
 
         # imports
         for entity_name in self.__IMPORT_SEQUENCE:
@@ -250,11 +240,7 @@
         Import all national node data into the combined eric entities
         """
 
-<<<<<<< HEAD
-        print(f"Importing data for ${node.code} on ${self.target}\n")
-=======
-        print(f"Importing data for {national_node_code} on {self.target}\n")
->>>>>>> d277406e
+        print(f"Importing data for {node.code} on {self.target}\n")
 
         source = self.__get_data_for_entity(entity_name=entity_name, node=node)
         target = self.__get_data_for_entity(entity_name)
@@ -278,20 +264,7 @@
         # check the ids per entity if they exist
         # > molgenis_utilities.get_all_ref_ids_by_entity
 
-<<<<<<< HEAD
-        # validate the references
-        valid_source = self.__validate_refs(
-            entity=source["name"],
-            entries=valid_entries,
-            node=node,
-        )
-
-        print(len(valid_source), "valid rows found after reference check")
-
-        if len(valid_source) > 0:
-=======
         if len(valid_entries) > 0:
->>>>>>> d277406e
 
             source_references = molgenis_utilities.get_all_references_for_entity(
                 session=self, entity=source["name"]
@@ -332,29 +305,15 @@
                         session=self, entity=target["name"], data=original_data
                     )
                     print(
-<<<<<<< HEAD
-                        f"Rolled back ${target['name']} with previous data for "
-                        f"${node.code}"
-=======
                         f"Rolled back {target['name']} with previous data for "
-                        f"{national_node_code}"
->>>>>>> d277406e
+                        f"{node.code}"
                     )
 
     def __delete_national_node_own_entity_data(self, node: ExternalNode):
         """
         Delete data before import from national node entity
         """
-<<<<<<< HEAD
-        print(f"Deleting data for staging area ${node.code} on ${self.target}")
-=======
-        if national_node not in self.national_nodes:
-            self.national_nodes.append(national_node)
-
-        national_node_code = national_node["national_node"]
-
-        print(f"Deleting data for staging area {national_node_code} on {self.target}")
->>>>>>> d277406e
+        print(f"Deleting data for staging area {node.code} on {self.target}")
 
         previous_ids_per_entity = {}
 
@@ -406,14 +365,7 @@
         if entity_name not in self.__combined_entity_cache:
             self.__cache_combined_entity_data()
 
-<<<<<<< HEAD
-        print(f"\nRemoving data from the entity: ${entity_name} for: " f"${node.code}")
-=======
-        print(
-            f"\nRemoving data from the entity: {entity_name} for: "
-            f"{national_node_code}"
-        )
->>>>>>> d277406e
+        print(f"\nRemoving data from the entity: {entity_name} for: " f"{node.code}")
         entity_cached_data = self.__combined_entity_cache[entity_name]
         target_entity = self.__get_qualified_entity_name(entity_name=entity_name)
         national_node_data_for_entity = _filter_national_node_data(
